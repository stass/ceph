#include <linux/module.h>
#include <linux/fs.h>
#include <linux/smp_lock.h>
#include <linux/slab.h>
#include <linux/string.h>
#include <linux/uaccess.h>

#include <linux/ceph_fs.h>

int ceph_inode_debug = 50;
#define DOUT_VAR ceph_inode_debug
#define DOUT_PREFIX "inode: "
#include "super.h"

/*
 * symlinks
 */
static void * ceph_sym_follow_link(struct dentry *dentry, struct nameidata *nd)
{
	struct ceph_inode_info *ci = ceph_inode(dentry->d_inode);
	nd_set_link(nd, ci->i_symlink);
	return NULL;
}

<<<<<<< HEAD
int ceph_get_inode(struct super_block *sb, unsigned long ino, struct inode **pinode)
{
	BUG_ON(pinode == NULL);

	*pinode = NULL;

	*pinode = iget_locked(sb, ino);

	if (*pinode == NULL) 
		return -ENOMEM;
	if ((*pinode)->i_state & I_NEW)
		unlock_new_inode(*pinode);

	return 0;
}

=======
const struct inode_operations ceph_symlink_iops = {
	.readlink = generic_readlink,
	.follow_link = ceph_sym_follow_link,
};

/*
 * populate an inode based on info from mds
 */
>>>>>>> f57de8f6
int ceph_fill_inode(struct inode *inode, struct ceph_mds_reply_inode *info) 
{
	struct ceph_inode_info *ci = ceph_inode(inode);
	int i;
	int symlen;

	inode->i_ino = le64_to_cpu(info->ino);
	inode->i_mode = le32_to_cpu(info->mode);
	inode->i_uid = le32_to_cpu(info->uid);
	inode->i_gid = le32_to_cpu(info->gid);
	inode->i_nlink = le32_to_cpu(info->nlink);
	inode->i_size = le64_to_cpu(info->size);
	inode->i_rdev = le32_to_cpu(info->rdev);
	inode->i_blocks = 1;

	insert_inode_hash(inode);

	dout(30, "fill_inode %p ino=%lx by %d.%d sz=%llu mode %o nlink %d\n", inode,
	     inode->i_ino, inode->i_uid, inode->i_gid, inode->i_size, inode->i_mode, 
	     inode->i_nlink);
	
	ceph_decode_timespec(&inode->i_atime, &info->atime);
	ceph_decode_timespec(&inode->i_mtime, &info->mtime);
	ceph_decode_timespec(&inode->i_ctime, &info->ctime);

	/* ceph inode */
	ci->i_layout = info->layout; 
	if (ci->i_symlink)
		kfree(ci->i_symlink);
	ci->i_symlink = 0;

	if (le32_to_cpu(info->fragtree.nsplits) > 0) {
		//ci->i_fragtree = kmalloc(...);
		BUG_ON(1); // write me
	}
	ci->i_fragtree->nsplits = le32_to_cpu(info->fragtree.nsplits);
	for (i=0; i<ci->i_fragtree->nsplits; i++)
		ci->i_fragtree->splits[i] = le32_to_cpu(info->fragtree.splits[i]);

	ci->i_frag_map_nr = 1;
	ci->i_frag_map[0].frag = 0;
	ci->i_frag_map[0].mds = 0; // FIXME
	
	ci->i_nr_caps = 0;
	for (i=0; i<4; i++)
		ci->i_nr_by_mode[i] = 0;
	ci->i_cap_wanted = 0;
	
	ci->i_wr_size = 0;
	ci->i_wr_mtime.tv_sec = 0;
	ci->i_wr_mtime.tv_nsec = 0;

	ci->i_old_atime = inode->i_atime;

	inode->i_mapping->a_ops = &ceph_aops;

	switch (inode->i_mode & S_IFMT) {
	case S_IFIFO:
	case S_IFBLK:
	case S_IFCHR:
	case S_IFSOCK:
		dout(20, "%p is special\n", inode);
		init_special_inode(inode, inode->i_mode, inode->i_rdev);
		break;
	case S_IFREG:
		dout(20, "%p is a file\n", inode);
		inode->i_op = &ceph_file_iops;
		inode->i_fop = &ceph_file_fops;
		break;
	case S_IFLNK:
		dout(20, "%p is a symlink\n", inode);
		inode->i_op = &ceph_symlink_iops;
		symlen = le32_to_cpu(*(__u32*)(info->fragtree.splits+ci->i_fragtree->nsplits));
		dout(20, "symlink len is %d\n", symlen);
		BUG_ON(symlen != ci->vfs_inode.i_size);
		ci->i_symlink = kmalloc(symlen+1, GFP_KERNEL);
		if (ci->i_symlink == NULL)
			return -ENOMEM;
		memcpy(ci->i_symlink, 
		       (char*)(info->fragtree.splits+ci->i_fragtree->nsplits) + 4,
		       symlen);
		ci->i_symlink[symlen] = 0;
		dout(20, "symlink is '%s'\n", ci->i_symlink);
		break;
	case S_IFDIR:
		dout(20, "%p is a dir\n", inode);
		inode->i_op = &ceph_dir_iops;
		inode->i_fop = &ceph_dir_fops;
		break;
	default:
		derr(0, "BAD mode 0x%x S_IFMT 0x%x\n",
		     inode->i_mode, inode->i_mode & S_IFMT);
		return -EINVAL;
	}

	return 0;
}

struct ceph_inode_cap *ceph_find_cap(struct inode *inode, int want)
{
	struct ceph_inode_info *ci = ceph_inode(inode);

	int i;
	for (i=0; i<ci->i_nr_caps; i++) 
		if ((ci->i_caps[i].caps & want) == want) {
			dout(40, "find_cap found i=%d cap %d want %d\n", i, ci->i_caps[i].caps, want);
			return &ci->i_caps[i];
		}
	return 0;
}

static struct ceph_inode_cap *get_cap_for_mds(struct inode *inode, int mds)
{
	struct ceph_inode_info *ci = ceph_inode(inode);
	int i;
	for (i=0; i<ci->i_nr_caps; i++) 
		if (ci->i_caps[i].mds == mds) 
			return &ci->i_caps[i];
	return 0;
}


struct ceph_inode_cap *ceph_add_cap(struct inode *inode, struct ceph_mds_session *session, u32 cap, u32 seq)
{
	int mds = session->s_mds;
	struct ceph_inode_info *ci = ceph_inode(inode);
	int i;
	
	for (i=0; i<ci->i_nr_caps; i++) 
		if (ci->i_caps[i].mds == mds) break;
	if (i == ci->i_nr_caps) {
		if (i == ci->i_max_caps) {
			/* realloc */
			void *o = ci->i_caps;
			ci->i_caps = kmalloc(ci->i_max_caps*2*sizeof(*ci->i_caps), GFP_KERNEL);
			if (ci->i_caps == NULL) {
				ci->i_caps = o;
				derr(0, "add_cap enomem\n");
				return ERR_PTR(-ENOMEM);
			}
			memcpy(ci->i_caps, o, ci->i_nr_caps*sizeof(*ci->i_caps));
			if (o != ci->i_caps_static)
				kfree(o);
			ci->i_max_caps *= 2;
		}
		ci->i_caps[i].ci = ci;
		ci->i_caps[i].caps = 0;
		ci->i_caps[i].mds = mds;
		ci->i_caps[i].seq = 0;
		ci->i_caps[i].flags = 0;
		ci->i_nr_caps++;

		ci->i_caps[i].session = session;
		spin_lock(&session->s_cap_lock);
		list_add(&ci->i_caps[i].session_caps, &session->s_caps);
		session->s_nr_caps++;
		spin_unlock(&session->s_cap_lock);
	}

	dout(10, "add_cap inode %p (%lu) got cap %d %xh now %xh seq %d from %d\n",
	     inode, inode->i_ino, i, cap, cap|ci->i_caps[i].caps, seq, mds);
	ci->i_caps[i].caps |= cap;
	ci->i_caps[i].seq = seq;
	if (ci->i_nr_caps == 1)
		igrab(inode);
	return &ci->i_caps[i];
}

int ceph_get_caps(struct ceph_inode_info *ci)
{
	int i;
	int have = 0;
	for (i=0; i<ci->i_nr_caps; i++)
		have |= ci->i_caps[i].caps;
	return have;
}

void __remove_cap(struct ceph_inode_cap *cap)
{
	/* remove from session list */
	struct ceph_mds_session *session = cap->session;
	spin_lock(&session->s_cap_lock);
	list_del(&cap->session_caps);
	session->s_nr_caps--;
	spin_unlock(&session->s_cap_lock);
	cap->session = 0;
}

void ceph_remove_caps(struct ceph_inode_info *ci)
{
	int i;
	dout(10, "remove_caps on %p nr %d\n", &ci->vfs_inode, ci->i_nr_caps);
	if (ci->i_nr_caps) {
		for (i=0; i<ci->i_nr_caps; i++) 
			__remove_cap(&ci->i_caps[i]);
		iput(&ci->vfs_inode);
		ci->i_nr_caps = 0;
		if (ci->i_caps != ci->i_caps_static) {
			kfree(ci->i_caps);
			ci->i_caps = ci->i_caps_static;
			ci->i_max_caps = STATIC_CAPS;
		}
	}
}

/*
 * 0 - ok
 * 1 - send the msg back to mds
 */
int ceph_handle_cap_grant(struct inode *inode, struct ceph_mds_file_caps *grant, struct ceph_mds_session *session)
{
	struct ceph_inode_cap *cap;
	struct ceph_inode_info *ci = ceph_inode(inode);
	int mds = session->s_mds;
	int seq = le32_to_cpu(grant->seq);
	int newcaps;
	int used;

	dout(10, "handle_cap_grant inode %p ci %p mds%d seq %d\n", inode, ci, mds, seq);

	/* unwanted? */
	if (ceph_caps_wanted(ci) == 0) {
		dout(10, "wanted=0, reminding mds\n");
		grant->wanted = cpu_to_le32(0);
		return 1; /* ack */
	}

	/* new cap? */
	dout(10, "1\n");
	cap = get_cap_for_mds(inode, mds);
	dout(10, "2\n");
	if (!cap) {
		dout(10, "adding new cap inode %p for mds%d\n", inode, mds);
		cap = ceph_add_cap(inode, session, le32_to_cpu(grant->caps), le32_to_cpu(grant->seq));
		return 0;
	} 

	/* revocation? */
	dout(10, "3\n");
	newcaps = le32_to_cpu(grant->caps);
	dout(10, "4\n");
	if (cap->caps & ~newcaps) {
		used = ceph_caps_used(ci);
		dout(10, "revocation: %d -> %d, used %d\n", cap->caps, newcaps, used);
		if (newcaps & used) {
			/* FIXME FIXME FIXME DO STUFF HERE */
			/* but blindly ack for now... */
		}
		cap->caps = newcaps;
		return 1; /* ack */
	}
	
	/* grant or no-op */
	dout(10, "5\n");
	if (cap->caps == newcaps) {
		dout(10, "no-op: %d -> %d\n", cap->caps, newcaps);
	} else {
		dout(10, "grant: %d -> %d\n", cap->caps, newcaps);
		cap->caps = newcaps;
	}
	return 0;	
}
<|MERGE_RESOLUTION|>--- conflicted
+++ resolved
@@ -22,7 +22,11 @@
 	return NULL;
 }
 
-<<<<<<< HEAD
+const struct inode_operations ceph_symlink_iops = {
+	.readlink = generic_readlink,
+	.follow_link = ceph_sym_follow_link,
+};
+
 int ceph_get_inode(struct super_block *sb, unsigned long ino, struct inode **pinode)
 {
 	BUG_ON(pinode == NULL);
@@ -39,16 +43,9 @@
 	return 0;
 }
 
-=======
-const struct inode_operations ceph_symlink_iops = {
-	.readlink = generic_readlink,
-	.follow_link = ceph_sym_follow_link,
-};
-
 /*
  * populate an inode based on info from mds
  */
->>>>>>> f57de8f6
 int ceph_fill_inode(struct inode *inode, struct ceph_mds_reply_inode *info) 
 {
 	struct ceph_inode_info *ci = ceph_inode(inode);
