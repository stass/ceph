// -*- mode:C++; tab-width:8; c-basic-offset:2; indent-tabs-mode:t -*- 
// vim: ts=8 sw=2 smarttab
/*
 * Ceph - scalable distributed file system
 *
 * Copyright (C) 2004-2006 Sage Weil <sage@newdream.net>
 *
 * This is free software; you can redistribute it and/or
 * modify it under the terms of the GNU Lesser General Public
 * License version 2.1, as published by the Free Software 
 * Foundation.  See file COPYING.
 * 
 */


#include "PGMonitor.h"
#include "Monitor.h"
#include "MDSMonitor.h"
#include "OSDMonitor.h"
#include "MonitorStore.h"

#include "messages/MPGStats.h"
#include "messages/MPGStatsAck.h"
#include "messages/MGetPoolStats.h"
#include "messages/MGetPoolStatsReply.h"

#include "messages/MStatfs.h"
#include "messages/MStatfsReply.h"
#include "messages/MOSDPGCreate.h"
#include "messages/MMonCommand.h"
#include "messages/MOSDScrub.h"

#include "common/Timer.h"
#include "common/Formatter.h"
#include "common/ceph_argparse.h"
#include "common/perf_counters.h"

#include "osd/osd_types.h"
#include "osd/PG.h"  // yuck

#include "common/config.h"
#include "common/errno.h"
#include <sstream>

#define dout_subsys ceph_subsys_mon
#undef dout_prefix
#define dout_prefix _prefix(_dout, mon, pg_map)
static ostream& _prefix(std::ostream *_dout, const Monitor *mon, const PGMap& pg_map) {
  return *_dout << "mon." << mon->name << "@" << mon->rank
		<< "(" << mon->get_state_name()
		<< ").pg v" << pg_map.version << " ";
}

PGMonitor::PGMonitor(Monitor *mn, Paxos *p)
  : PaxosService(mn, p),
    need_check_down_pgs(false)
{ }

PGMonitor::~PGMonitor() {}

/*
 Tick function to update the map based on performance every N seconds
*/

void PGMonitor::on_restart()
{
  // clear leader state
  last_sent_pg_create.clear();
  last_osd_report.clear();
}

void PGMonitor::on_active()
{
  if (mon->is_leader()) {
    check_osd_map(mon->osdmon()->osdmap.epoch);
    need_check_down_pgs = true;
  }

  update_logger();
}

void PGMonitor::update_logger()
{
  dout(10) << "update_logger" << dendl;

  mon->cluster_logger->set(l_cluster_osd_kb, pg_map.osd_sum.kb);
  mon->cluster_logger->set(l_cluster_osd_kb_used, pg_map.osd_sum.kb_used);
  mon->cluster_logger->set(l_cluster_osd_kb_avail, pg_map.osd_sum.kb_avail);

  mon->cluster_logger->set(l_cluster_num_pool, pg_map.pg_pool_sum.size());
  mon->cluster_logger->set(l_cluster_num_pg, pg_map.pg_stat.size());

  unsigned active = 0, active_clean = 0, peering = 0;
  for (hash_map<int,int>::iterator p = pg_map.num_pg_by_state.begin();
       p != pg_map.num_pg_by_state.end();
       ++p) {
    if (p->second & PG_STATE_ACTIVE) {
      active++;
      if (p->second & PG_STATE_CLEAN)
	active_clean++;
    }
    if (p->second & PG_STATE_PEERING)
      peering++;
  }
  mon->cluster_logger->set(l_cluster_num_pg_active_clean, active_clean);
  mon->cluster_logger->set(l_cluster_num_pg_active, active);
  mon->cluster_logger->set(l_cluster_num_pg_peering, peering);

  mon->cluster_logger->set(l_cluster_num_object, pg_map.pg_sum.stats.sum.num_objects);
  mon->cluster_logger->set(l_cluster_num_object_degraded, pg_map.pg_sum.stats.sum.num_objects_degraded);
  mon->cluster_logger->set(l_cluster_num_object_unfound, pg_map.pg_sum.stats.sum.num_objects_unfound);
  mon->cluster_logger->set(l_cluster_num_bytes, pg_map.pg_sum.stats.sum.num_bytes);
}

void PGMonitor::tick() 
{
  if (!paxos->is_active()) return;

  update_from_paxos();
  handle_osd_timeouts();

  if (mon->is_leader()) {
    bool propose = false;
    
    if (need_check_down_pgs && check_down_pgs())
      propose = true;
    
    if (propose) {
      propose_pending();
    }
  }

  dout(10) << pg_map << dendl;
}

void PGMonitor::create_initial()
{
  dout(10) << "create_initial -- creating initial map" << dendl;
}

void PGMonitor::update_from_paxos()
{
  version_t paxosv = paxos->get_version();
  if (paxosv == pg_map.version)
    return;
  assert(paxosv >= pg_map.version);

  if (pg_map.version != paxos->get_stashed_version()) {
    bufferlist latest;
    version_t v = paxos->get_stashed(latest);
    dout(7) << "update_from_paxos loading latest full pgmap v" << v << dendl;
    try {
      PGMap tmp_pg_map;
      bufferlist::iterator p = latest.begin();
      tmp_pg_map.decode(p);
      pg_map = tmp_pg_map;
    }
    catch (const std::exception &e) {
      dout(0) << "update_from_paxos: error parsing update: "
	      << e.what() << dendl;
      assert(0 == "update_from_paxos: error parsing update");
      return;
    }
  } 

  // walk through incrementals
  utime_t now(ceph_clock_now(g_ceph_context));
  while (paxosv > pg_map.version) {
    bufferlist bl;
    bool success = paxos->read(pg_map.version+1, bl);
    assert(success);

    dout(7) << "update_from_paxos  applying incremental " << pg_map.version+1 << dendl;
    PGMap::Incremental inc;
    try {
      bufferlist::iterator p = bl.begin();
      inc.decode(p);
    }
    catch (const std::exception &e) {
      dout(0) << "update_from_paxos: error parsing "
	      << "incremental update: " << e.what() << dendl;
      assert(0 == "update_from_paxos: error parsing incremental update");
      return;
    }

    pg_map.apply_incremental(inc);
    
    dout(10) << pg_map << dendl;

    if (inc.pg_scan)
      last_sent_pg_create.clear();  // reset pg_create throttle timer
  }

  assert(paxosv == pg_map.version);

  // save latest
  bufferlist bl;
  pg_map.encode(bl);
  paxos->stash_latest(paxosv, bl);

  // dump pgmap summaries?  (useful for debugging)
  if (0) {
    stringstream ds;
    pg_map.dump(ds);
    bufferlist d;
    d.append(ds);
    mon->store->put_bl_sn(d, "pgmap_dump", paxosv);
  }

  unsigned max = g_conf->mon_max_pgmap_epochs;
  if (mon->is_leader() &&
      paxosv > max)
    paxos->trim_to(paxosv - max);

  send_pg_creates();

  update_logger();
}

void PGMonitor::handle_osd_timeouts()
{
  if (!mon->is_leader())
    return;
  utime_t now(ceph_clock_now(g_ceph_context));
  utime_t timeo(g_conf->mon_osd_report_timeout, 0);
  if (now - mon->get_leader_since() < timeo) {
    // We haven't been the leader for long enough to consider OSD timeouts
    return;
  }

  if (mon->osdmon()->paxos->is_writeable())
    mon->osdmon()->handle_osd_timeouts(now, last_osd_report);
}

void PGMonitor::create_pending()
{
  pending_inc = PGMap::Incremental();
  pending_inc.version = pg_map.version + 1;
  if (pg_map.version == 0) {
    // pull initial values from first leader mon's config
    pending_inc.full_ratio = g_conf->mon_osd_full_ratio;
    if (pending_inc.full_ratio > 1.0)
      pending_inc.full_ratio /= 100.0;
    pending_inc.nearfull_ratio = g_conf->mon_osd_nearfull_ratio;
    if (pending_inc.nearfull_ratio > 1.0)
      pending_inc.nearfull_ratio /= 100.0;
  } else {
    pending_inc.full_ratio = pg_map.full_ratio;
    pending_inc.nearfull_ratio = pg_map.nearfull_ratio;
  }
  dout(10) << "create_pending v " << pending_inc.version << dendl;
}

void PGMonitor::encode_pending(bufferlist &bl)
{
  dout(10) << "encode_pending v " << pending_inc.version << dendl;
  assert(paxos->get_version() + 1 == pending_inc.version);
  pending_inc.encode(bl);
}

bool PGMonitor::preprocess_query(PaxosServiceMessage *m)
{
  dout(10) << "preprocess_query " << *m << " from " << m->get_orig_source_inst() << dendl;
  switch (m->get_type()) {
  case CEPH_MSG_STATFS:
    handle_statfs((MStatfs*)m);
    return true;
  case MSG_GETPOOLSTATS:
    return preprocess_getpoolstats((MGetPoolStats*)m);
    
  case MSG_PGSTATS:
    return preprocess_pg_stats((MPGStats*)m);

  case MSG_MON_COMMAND:
    return preprocess_command((MMonCommand*)m);


  default:
    assert(0);
    m->put();
    return true;
  }
}

bool PGMonitor::prepare_update(PaxosServiceMessage *m)
{
  dout(10) << "prepare_update " << *m << " from " << m->get_orig_source_inst() << dendl;
  switch (m->get_type()) {
  case MSG_PGSTATS:
    return prepare_pg_stats((MPGStats*)m);

  case MSG_MON_COMMAND:
    return prepare_command((MMonCommand*)m);

  default:
    assert(0);
    m->put();
    return false;
  }
}

void PGMonitor::handle_statfs(MStatfs *statfs)
{
  // check caps
  MonSession *session = statfs->get_session();
  if (!session)
    goto out;
  if (!session->caps.check_privileges(PAXOS_PGMAP, MON_CAP_R)) {
    dout(0) << "MStatfs received from entity with insufficient privileges "
	    << session->caps << dendl;
    goto out;
  }
  MStatfsReply *reply;

  dout(10) << "handle_statfs " << *statfs << " from " << statfs->get_orig_source() << dendl;

  if (statfs->fsid != mon->monmap->fsid) {
    dout(0) << "handle_statfs on fsid " << statfs->fsid << " != " << mon->monmap->fsid << dendl;
    goto out;
  }

  // fill out stfs
  reply = new MStatfsReply(mon->monmap->fsid, statfs->get_tid(), paxos->get_version());

  // these are in KB.
  reply->h.st.kb = pg_map.osd_sum.kb;
  reply->h.st.kb_used = pg_map.osd_sum.kb_used;
  reply->h.st.kb_avail = pg_map.osd_sum.kb_avail;
  reply->h.st.num_objects = pg_map.pg_sum.stats.sum.num_objects;

  // reply
  mon->send_reply(statfs, reply);
 out:
  statfs->put();
}

bool PGMonitor::preprocess_getpoolstats(MGetPoolStats *m)
{
  MGetPoolStatsReply *reply;

  MonSession *session = m->get_session();
  if (!session)
    goto out;
  if (!session->caps.check_privileges(PAXOS_PGMAP, MON_CAP_R)) {
    dout(0) << "MGetPoolStats received from entity with insufficient caps "
	    << session->caps << dendl;
    goto out;
  }

  if (m->fsid != mon->monmap->fsid) {
    dout(0) << "preprocess_getpoolstats on fsid " << m->fsid << " != " << mon->monmap->fsid << dendl;
    goto out;
  }
  
  reply = new MGetPoolStatsReply(m->fsid, m->get_tid(), paxos->get_version());

  for (list<string>::iterator p = m->pools.begin();
       p != m->pools.end();
       p++) {
    int64_t poolid = mon->osdmon()->osdmap.lookup_pg_pool_name(p->c_str());
    if (poolid < 0)
      continue;
    if (pg_map.pg_pool_sum.count(poolid) == 0)
      continue;
    reply->pool_stats[*p] = pg_map.pg_pool_sum[poolid];
  }

  mon->send_reply(m, reply);

 out:
  m->put();
  return true;
}


bool PGMonitor::preprocess_pg_stats(MPGStats *stats)
{
  // check caps
  MonSession *session = stats->get_session();
  if (!session) {
    derr << "PGMonitor::preprocess_pg_stats: no monitor session!" << dendl;
    stats->put();
    return true;
  }
  if (!session->caps.check_privileges(PAXOS_PGMAP, MON_CAP_R)) {
    derr << "PGMonitor::preprocess_pg_stats: MPGStats received from entity "
         << "with insufficient privileges " << session->caps << dendl;
    stats->put();
    return true;
  }

  // First, just see if they need a new osdmap. But
  // only if they've had the map for a while.
  if (stats->had_map_for > 30.0 && 
      mon->osdmon()->paxos->is_readable() &&
      stats->epoch < mon->osdmon()->osdmap.get_epoch())
    mon->osdmon()->send_latest_now_nodelete(stats, stats->epoch+1);

  // Always forward the PGStats to the leader, even if they are the same as
  // the old PGStats. The leader will mark as down osds that haven't sent
  // PGStats for a few minutes.
  return false;
}

bool PGMonitor::pg_stats_have_changed(int from, const MPGStats *stats) const
{
  // any new osd info?
  hash_map<int,osd_stat_t>::const_iterator s = pg_map.osd_stat.find(from);
  if (s == pg_map.osd_stat.end())
    return true;
  if (s->second != stats->osd_stat)
    return true;

  // any new pg info?
  for (map<pg_t,pg_stat_t>::const_iterator p = stats->pg_stat.begin();
       p != stats->pg_stat.end(); ++p) {
    hash_map<pg_t,pg_stat_t>::const_iterator t = pg_map.pg_stat.find(p->first);
    if (t == pg_map.pg_stat.end())
      return true;
    if (t->second.reported != p->second.reported)
      return true;
  }

  return false;
}

bool PGMonitor::prepare_pg_stats(MPGStats *stats) 
{
  dout(10) << "prepare_pg_stats " << *stats << " from " << stats->get_orig_source() << dendl;
  int from = stats->get_orig_source().num();

  if (stats->fsid != mon->monmap->fsid) {
    dout(0) << "prepare_pg_stats on fsid " << stats->fsid << " != " << mon->monmap->fsid << dendl;
    stats->put();
    return false;
  }

  last_osd_report[from] = ceph_clock_now(g_ceph_context);

  if (!stats->get_orig_source().is_osd() ||
      !mon->osdmon()->osdmap.is_up(from) ||
      stats->get_orig_source_inst() != mon->osdmon()->osdmap.get_inst(from)) {
    dout(1) << " ignoring stats from non-active osd." << dendl;
    stats->put();
    return false;
  }
      
  if (!pg_stats_have_changed(from, stats)) {
    dout(10) << " message contains no new osd|pg stats" << dendl;
    MPGStatsAck *ack = new MPGStatsAck;
    for (map<pg_t,pg_stat_t>::const_iterator p = stats->pg_stat.begin();
	 p != stats->pg_stat.end();
	 ++p) {
      ack->pg_stat[p->first] = p->second.reported;
    }
    mon->send_reply(stats, ack);
    stats->put();
    return false;
  }

  // osd stat
  pending_inc.osd_stat_updates[from] = stats->osd_stat;
  
  if (pg_map.osd_stat.count(from))
    dout(10) << " got osd." << from << " " << stats->osd_stat << " (was " << pg_map.osd_stat[from] << ")" << dendl;
  else
    dout(10) << " got osd." << from << " " << stats->osd_stat << " (first report)" << dendl;

  // apply to live map too (screw consistency)
  /*
    actually, no, don't.  that screws up our "latest" stash.  and can
    lead to weird output where things appear to jump backwards in
    time... that's just confusing.

  if (pg_map.osd_stat.count(from))
    pg_map.stat_osd_sub(pg_map.osd_stat[from]);
  pg_map.osd_stat[from] = stats->osd_stat;
  pg_map.stat_osd_add(stats->osd_stat);
  */

  // pg stats
  MPGStatsAck *ack = new MPGStatsAck;
  ack->set_tid(stats->get_tid());
  for (map<pg_t,pg_stat_t>::iterator p = stats->pg_stat.begin();
       p != stats->pg_stat.end();
       p++) {
    pg_t pgid = p->first;
    ack->pg_stat[pgid] = p->second.reported;

    if ((pg_map.pg_stat.count(pgid) && 
	 pg_map.pg_stat[pgid].reported > p->second.reported)) {
      dout(15) << " had " << pgid << " from " << pg_map.pg_stat[pgid].reported << dendl;
      continue;
    }
    if (pending_inc.pg_stat_updates.count(pgid) && 
	pending_inc.pg_stat_updates[pgid].reported > p->second.reported) {
      dout(15) << " had " << pgid << " from " << pending_inc.pg_stat_updates[pgid].reported
	       << " (pending)" << dendl;
      continue;
    }

    if (pg_map.pg_stat.count(pgid) == 0) {
      dout(15) << " got " << pgid << " reported at " << p->second.reported
	       << " state " << pg_state_string(p->second.state)
	       << " but DNE in pg_map; pool was probably deleted."
	       << dendl;
      continue;
    }
      
    dout(15) << " got " << pgid
	     << " reported at " << p->second.reported
	     << " state " << pg_state_string(pg_map.pg_stat[pgid].state)
	     << " -> " << pg_state_string(p->second.state)
	     << dendl;
    pending_inc.pg_stat_updates[pgid] = p->second;

    /*
    // we don't care much about consistency, here; apply to live map.
    pg_map.stat_pg_sub(pgid, pg_map.pg_stat[pgid]);
    pg_map.pg_stat[pgid] = p->second;
    pg_map.stat_pg_add(pgid, pg_map.pg_stat[pgid]);
    */
  }
  
  paxos->wait_for_commit(new C_Stats(this, stats, ack));
  return true;
}

void PGMonitor::_updated_stats(MPGStats *req, MPGStatsAck *ack)
{
  dout(7) << "_updated_stats for " << req->get_orig_source_inst() << dendl;
  mon->send_reply(req, ack);
  req->put();
}



// ------------------------

struct RetryCheckOSDMap : public Context {
  PGMonitor *pgmon;
  epoch_t epoch;
  RetryCheckOSDMap(PGMonitor *p, epoch_t e) : pgmon(p), epoch(e) {}
  void finish(int r) {
    pgmon->check_osd_map(epoch);
  }
};

void PGMonitor::check_osd_map(epoch_t epoch)
{
  if (mon->is_peon()) 
    return; // whatever.

  if (pg_map.last_osdmap_epoch >= epoch) {
    dout(10) << "check_osd_map already seen " << pg_map.last_osdmap_epoch << " >= " << epoch << dendl;
    return;
  }

  if (!mon->osdmon()->paxos->is_readable()) {
    dout(10) << "check_osd_map -- osdmap not readable, waiting" << dendl;
    mon->osdmon()->paxos->wait_for_readable(new RetryCheckOSDMap(this, epoch));
    return;
  }

  if (!paxos->is_writeable()) {
    dout(10) << "check_osd_map -- pgmap not writeable, waiting" << dendl;
    paxos->wait_for_writeable(new RetryCheckOSDMap(this, epoch));
    return;
  }

  // apply latest map(s)
  for (epoch_t e = pg_map.last_osdmap_epoch+1;
       e <= epoch;
       e++) {
    dout(10) << "check_osd_map applying osdmap e" << e << " to pg_map" << dendl;
    bufferlist bl;
    mon->store->get_bl_sn(bl, "osdmap", e);
    assert(bl.length());
    OSDMap::Incremental inc(bl);
    for (map<int32_t,uint32_t>::iterator p = inc.new_weight.begin();
	 p != inc.new_weight.end();
	 p++)
      if (p->second == CEPH_OSD_OUT) {
	dout(10) << "check_osd_map  osd." << p->first << " went OUT" << dendl;
	pending_inc.osd_stat_rm.insert(p->first);
      } else {
	dout(10) << "check_osd_map  osd." << p->first << " is IN" << dendl;
	pending_inc.osd_stat_rm.erase(p->first);
	pending_inc.osd_stat_updates[p->first]; 
      }

    // this is conservative: we want to know if any osds (maybe) got marked down.
    for (map<int32_t,uint8_t>::iterator p = inc.new_state.begin();
	 p != inc.new_state.end();
	 ++p) {
      if (p->second & CEPH_OSD_UP) {   // true if marked up OR down, but we're too lazy to check which
	need_check_down_pgs = true;
	// clear out the last_osd_report for this OSD
        map<int, utime_t>::iterator report = last_osd_report.find(p->first);
        if (report != last_osd_report.end()) {
          last_osd_report.erase(report);
        }
      }
    }
  }

  bool propose = false;
  if (pg_map.last_osdmap_epoch < epoch) {
    pending_inc.osdmap_epoch = epoch;
    propose = true;
  }

  // scan pg space?
  if (register_new_pgs())
    propose = true;

  if (need_check_down_pgs && check_down_pgs())
    propose = true;
  
  if (propose)
    propose_pending();

  send_pg_creates();
}

void PGMonitor::register_pg(pg_pool_t& pool, pg_t pgid, epoch_t epoch, bool new_pool)
{
  pg_t parent;
  int split_bits = 0;
  if (!new_pool) {
    parent = pgid;
    while (1) {
      // remove most significant bit
      int msb = pool.calc_bits_of(parent.ps());
      if (!msb) break;
      parent.set_ps(parent.ps() & ~(1<<(msb-1)));
      split_bits++;
      dout(10) << " is " << pgid << " parent " << parent << " ?" << dendl;
      //if (parent.u.pg.ps < mon->osdmon->osdmap.get_pgp_num()) {
      if (pg_map.pg_stat.count(parent) &&
	  pg_map.pg_stat[parent].state != PG_STATE_CREATING) {
	dout(10) << "  parent is " << parent << dendl;
	break;
      }
    }
  }
  
  pending_inc.pg_stat_updates[pgid].state = PG_STATE_CREATING;
  pending_inc.pg_stat_updates[pgid].created = epoch;
  pending_inc.pg_stat_updates[pgid].parent = parent;
  pending_inc.pg_stat_updates[pgid].parent_split_bits = split_bits;

  if (split_bits == 0) {
    dout(10) << "register_new_pgs  will create " << pgid << dendl;
  } else {
    dout(10) << "register_new_pgs  will create " << pgid
	     << " parent " << parent
	     << " by " << split_bits << " bits"
	     << dendl;
  }
}

bool PGMonitor::register_new_pgs()
{
  // iterate over crush mapspace
  epoch_t epoch = mon->osdmon()->osdmap.get_epoch();
  dout(10) << "register_new_pgs checking pg pools for osdmap epoch " << epoch
	   << ", last_pg_scan " << pg_map.last_pg_scan << dendl;

  OSDMap *osdmap = &mon->osdmon()->osdmap;

  int created = 0;
  for (map<int64_t,pg_pool_t>::iterator p = osdmap->pools.begin();
       p != osdmap->pools.end();
       p++) {
    int64_t poolid = p->first;
    pg_pool_t &pool = p->second;
    int ruleno = pool.get_crush_ruleset();
    if (!osdmap->crush->rule_exists(ruleno)) 
      continue;

    if (pool.get_last_change() <= pg_map.last_pg_scan ||
	pool.get_last_change() <= pending_inc.pg_scan) {
      dout(10) << " no change in pool " << p->first << " " << pool << dendl;
      continue;
    }

    dout(10) << "register_new_pgs scanning pool " << p->first << " " << pool << dendl;

    bool new_pool = pg_map.pg_pool_sum.count(poolid) == 0;  // first pgs in this pool

    for (ps_t ps = 0; ps < pool.get_pg_num(); ps++) {
      pg_t pgid(ps, poolid, -1);
      if (pg_map.pg_stat.count(pgid)) {
	dout(20) << "register_new_pgs  have " << pgid << dendl;
	continue;
      }
      created++;
      register_pg(pool, pgid, pool.get_last_change(), new_pool);
    }
  }

<<<<<<< HEAD
=======
  int max = MIN(osdmap->get_max_osd(), osdmap->crush->get_max_devices());
>>>>>>> 4274fd05
  int removed = 0;
  for (set<pg_t>::iterator p = pg_map.creating_pgs.begin();
       p != pg_map.creating_pgs.end();
       p++) {
    if (p->preferred() >= 0) {
      dout(20) << " removing creating_pg " << *p << " because it is localized and obsolete" << dendl;
      pending_inc.pg_remove.insert(*p);
      removed++;
    }
    if (!osdmap->have_pg_pool(p->pool())) {
      dout(20) << " removing creating_pg " << *p << " because containing pool deleted" << dendl;
      pending_inc.pg_remove.insert(*p);
      ++removed;
    }
  }

  // deleted pools?
  for (hash_map<pg_t,pg_stat_t>::const_iterator p = pg_map.pg_stat.begin();
       p != pg_map.pg_stat.end(); ++p) {
    if (!osdmap->have_pg_pool(p->first.pool())) {
      dout(20) << " removing pg_stat " << p->first << " because "
	       << "containing pool deleted" << dendl;
      pending_inc.pg_remove.insert(p->first);
      ++removed;
    }
    if (p->first.preferred() >= 0) {
      dout(20) << " removing localized pg " << p->first << dendl;
      pending_inc.pg_remove.insert(p->first);
      ++removed;
    }
  }

  dout(10) << "register_new_pgs registered " << created << " new pgs, removed "
	   << removed << " uncreated pgs" << dendl;
  if (created || removed) {
    pending_inc.pg_scan = epoch;
    return true;
  }
  return false;
}

void PGMonitor::send_pg_creates()
{
  dout(10) << "send_pg_creates to " << pg_map.creating_pgs.size() << " pgs" << dendl;

  map<int, MOSDPGCreate*> msg;
  utime_t now = ceph_clock_now(g_ceph_context);
  
<<<<<<< HEAD
=======
  OSDMap *osdmap = &mon->osdmon()->osdmap;
  int max = MIN(osdmap->get_max_osd(), osdmap->crush->get_max_devices());

>>>>>>> 4274fd05
  for (set<pg_t>::iterator p = pg_map.creating_pgs.begin();
       p != pg_map.creating_pgs.end();
       p++) {
    pg_t pgid = *p;
    pg_t on = pgid;
    if (pg_map.pg_stat[pgid].parent_split_bits)
      on = pg_map.pg_stat[pgid].parent;
    vector<int> acting;
    int nrep = mon->osdmon()->osdmap.pg_to_acting_osds(on, acting);
    if (!nrep) {
      dout(20) << "send_pg_creates  " << pgid << " -> no osds in epoch "
	       << mon->osdmon()->osdmap.get_epoch() << ", skipping" << dendl;
      continue;  // blarney!
    }
    int osd = acting[0];

    // don't send creates for localized pgs
    if (pgid.preferred() >= 0)
      continue;

    // throttle?
    if (last_sent_pg_create.count(osd) &&
	now - g_conf->mon_pg_create_interval < last_sent_pg_create[osd]) 
      continue;
      
    dout(20) << "send_pg_creates  " << pgid << " -> osd." << osd 
	     << " in epoch " << pg_map.pg_stat[pgid].created << dendl;
    if (msg.count(osd) == 0)
      msg[osd] = new MOSDPGCreate(mon->osdmon()->osdmap.get_epoch());
    msg[osd]->mkpg[pgid] = pg_create_t(pg_map.pg_stat[pgid].created,
				       pg_map.pg_stat[pgid].parent,
				       pg_map.pg_stat[pgid].parent_split_bits);
  }

  for (map<int, MOSDPGCreate*>::iterator p = msg.begin();
       p != msg.end();
       p++) {
    dout(10) << "sending pg_create to osd." << p->first << dendl;
    mon->messenger->send_message(p->second, mon->osdmon()->osdmap.get_inst(p->first));
    last_sent_pg_create[p->first] = ceph_clock_now(g_ceph_context);
  }
}

bool PGMonitor::check_down_pgs()
{
  dout(10) << "check_down_pgs" << dendl;

  OSDMap *osdmap = &mon->osdmon()->osdmap;
  bool ret = false;

  for (hash_map<pg_t,pg_stat_t>::iterator p = pg_map.pg_stat.begin();
       p != pg_map.pg_stat.end();
       ++p) {
    if ((p->second.state & PG_STATE_STALE) == 0 &&
	p->second.acting.size() &&
	osdmap->is_down(p->second.acting[0])) {
      dout(10) << " marking pg " << p->first << " stale with acting " << p->second.acting << dendl;

      map<pg_t,pg_stat_t>::iterator q = pending_inc.pg_stat_updates.find(p->first);
      pg_stat_t *stat;
      if (q == pending_inc.pg_stat_updates.end()) {
	stat = &pending_inc.pg_stat_updates[p->first];
	*stat = p->second;
      } else {
	stat = &q->second;
      }
      stat->state |= PG_STATE_STALE;
      stat->last_unstale = ceph_clock_now(g_ceph_context);
      ret = true;
    }
  }
  need_check_down_pgs = false;
  return ret;
}


bool PGMonitor::preprocess_command(MMonCommand *m)
{
  int r = -1;
  bufferlist rdata;
  stringstream ss;

  vector<const char*> args;
  for (unsigned i = 1; i < m->cmd.size(); i++)
    args.push_back(m->cmd[i].c_str());

  if (m->cmd.size() > 1) {
    if (m->cmd[1] == "stat") {
      ss << pg_map;
      r = 0;
    }
    else if (m->cmd[1] == "getmap") {
      pg_map.encode(rdata);
      ss << "got pgmap version " << pg_map.version;
      r = 0;
    }
    else if (m->cmd[1] == "send_pg_creates") {
      send_pg_creates();
      ss << "sent pg creates ";
      r = 0;
    }
    else if (m->cmd[1] == "dump") {
      string format = "plain";
      string what = "all";
      string val;
      for (std::vector<const char*>::iterator i = args.begin()+1; i != args.end(); ) {
	if (ceph_argparse_double_dash(args, i)) {
	  break;
	} else if (ceph_argparse_witharg(args, i, &val, "-f", "--format", (char*)NULL)) {
	  format = val;
	} else {
	  what = *i++;
	}
      }
      Formatter *f = 0;
      r = 0;
      if (format == "json")
	f = new JSONFormatter(true);
      else if (format == "plain")
	f = 0; //new PlainFormatter();
      else {
	r = -EINVAL;
	ss << "unknown format '" << format << "'";
      }

      if (r == 0) {
	stringstream ds;
	if (f) {
	  if (what == "all") {
	    f->open_object_section("pg_map");
	    pg_map.dump(f);
	    f->close_section();
	  } else if (what == "summary" || what == "sum") {
	    f->open_object_section("pg_map");
	    pg_map.dump_basic(f);
	    f->close_section();
	  } else if (what == "pools") {
	    pg_map.dump_pool_stats(f);
	  } else if (what == "osds") {
	    pg_map.dump_osd_stats(f);
	  } else if (what == "pgs") {
	    pg_map.dump_pg_stats(f);
	  } else {
	    r = -EINVAL;
	    ss << "i don't know how to dump '" << what << "' is";
	  }
	  if (r == 0)
	    f->flush(ds);
	  delete f;
	} else {
	  pg_map.dump(ds);
	}
	if (r == 0) {
	  rdata.append(ds);
	  ss << "dumped " << what << " in format " << format;
	}
	r = 0;
      }
    }
    else if (m->cmd[1] == "dump_json") {
      ss << "ok";
      r = 0;
      JSONFormatter jsf(true);
      jsf.open_object_section("pg_map");
      pg_map.dump(&jsf);
      jsf.close_section();
      stringstream ds;
      jsf.flush(ds);
      rdata.append(ds);
    }
    else if (m->cmd[1] == "dump_stuck") {
      r = dump_stuck_pg_stats(ss, rdata, args);
    }
    else if (m->cmd[1] == "dump_pools_json") {
      ss << "ok";
      r = 0;
      JSONFormatter jsf(true);
      jsf.open_object_section("pg_map");
      pg_map.dump(&jsf);
      jsf.close_section();
      stringstream ds;
      jsf.flush(ds);
      rdata.append(ds);
    }
    else if (m->cmd[1] == "map" && m->cmd.size() == 3) {
      pg_t pgid;
      r = -EINVAL;
      if (pgid.parse(m->cmd[2].c_str())) {
	vector<int> up, acting;
	pg_t mpgid = mon->osdmon()->osdmap.raw_pg_to_pg(pgid);
	mon->osdmon()->osdmap.pg_to_up_acting_osds(pgid, up, acting);
	ss << "osdmap e" << mon->osdmon()->osdmap.get_epoch()
	   << " pg " << pgid << " (" << mpgid << ")"
	   << " -> up " << up << " acting " << acting;
	r = 0;
      } else
	ss << "invalid pgid '" << m->cmd[2] << "'";
    }
    else if ((m->cmd[1] == "scrub" || m->cmd[1] == "repair") && m->cmd.size() == 3) {
      pg_t pgid;
      r = -EINVAL;
      if (pgid.parse(m->cmd[2].c_str())) {
	if (pg_map.pg_stat.count(pgid)) {
	  if (pg_map.pg_stat[pgid].acting.size()) {
	    int osd = pg_map.pg_stat[pgid].acting[0];
	    if (mon->osdmon()->osdmap.is_up(osd)) {
	      vector<pg_t> pgs(1);
	      pgs[0] = pgid;
	      mon->try_send_message(new MOSDScrub(mon->monmap->fsid, pgs,
						  m->cmd[1] == "repair"),
				    mon->osdmon()->osdmap.get_inst(osd));
	      ss << "instructing pg " << pgid << " on osd." << osd << " to " << m->cmd[1];
	      r = 0;
	    } else
	      ss << "pg " << pgid << " primary osd." << osd << " not up";
	  } else
	    ss << "pg " << pgid << " has no primary osd";
	} else
	  ss << "pg " << pgid << " dne";
      } else
	ss << "invalid pgid '" << m->cmd[2] << "'";
    }
    else if ((m->cmd[1] == "debug") && (m->cmd.size() > 2)) {
      if (m->cmd[2] == "unfound_objects_exist") {
	bool unfound_objects_exist = false;
	hash_map<pg_t,pg_stat_t>::const_iterator end = pg_map.pg_stat.end();
	for (hash_map<pg_t,pg_stat_t>::const_iterator s = pg_map.pg_stat.begin();
	     s != end; ++s)
	{
	  if (s->second.stats.sum.num_objects_unfound > 0) {
	    unfound_objects_exist = true;
	    break;
	  }
	}
	if (unfound_objects_exist)
	  ss << "TRUE";
	else
	  ss << "FALSE";

	r = 0;
      }
      else if (m->cmd[2] == "degraded_pgs_exist") {
	bool degraded_pgs_exist = false;
	hash_map<pg_t,pg_stat_t>::const_iterator end = pg_map.pg_stat.end();
	for (hash_map<pg_t,pg_stat_t>::const_iterator s = pg_map.pg_stat.begin();
	     s != end; ++s)
	{
	  if (s->second.stats.sum.num_objects_degraded > 0) {
	    degraded_pgs_exist = true;
	    break;
	  }
	}
	if (degraded_pgs_exist)
	  ss << "TRUE";
	else
	  ss << "FALSE";

	r = 0;
      }
    }
  }

  if (r != -1) {
    string rs;
    getline(ss, rs);
    mon->reply_command(m, r, rs, rdata, paxos->get_version());
    return true;
  } else
    return false;
}


bool PGMonitor::prepare_command(MMonCommand *m)
{
  stringstream ss;
  pg_t pgid;
  epoch_t epoch = mon->osdmon()->osdmap.get_epoch();
  int r = -EINVAL;
  string rs;

  if (m->cmd.size() >= 1 && m->cmd[1] == "force_create_pg") {
    if (m->cmd.size() <= 2) {
      ss << "usage: pg force_create_pg <pg>";
      goto out;
    }
    if (!pgid.parse(m->cmd[2].c_str())) {
      ss << "pg " << m->cmd[2] << " invalid";
      goto out;
    }
    if (!pg_map.pg_stat.count(pgid)) {
      ss << "pg " << pgid << " dne";
      goto out;
    }
    if (pg_map.creating_pgs.count(pgid)) {
      ss << "pg " << pgid << " already creating";
      goto out;
    }
    {
      pg_stat_t& s = pending_inc.pg_stat_updates[pgid];
      s.state = PG_STATE_CREATING;
      s.created = epoch;
      s.last_change = ceph_clock_now(g_ceph_context);
    }
    ss << "pg " << m->cmd[2] << " now creating, ok";
    getline(ss, rs);
    paxos->wait_for_commit(new Monitor::C_Command(mon, m, 0, rs, paxos->get_version()));
    return true;
  }
  else if (m->cmd.size() > 1 && m->cmd[1] == "set_full_ratio") {
    if (m->cmd.size() != 3) {
      ss << "set_full_ratio takes exactly one argument: the new full ratio";
      goto out;
    }
    const char *start = m->cmd[2].c_str();
    char *end = (char *)start;
    float n = strtof(start, &end);
    if (*end != '\0') { // conversion didn't work
      ss << "could not convert " << m->cmd[2] << " to a float";
      goto out;
    }
    pending_inc.full_ratio = n;
    paxos->wait_for_commit(new Monitor::C_Command(mon, m, 0, rs, paxos->get_version()));
    return true;
  }
  else if (m->cmd.size() > 1 && m->cmd[1] == "set_nearfull_ratio") {
    if (m->cmd.size() != 3) {
      ss << "set_nearfull_ratio takes exactly one argument: the new nearfull ratio";
      goto out;
    }
    const char *start = m->cmd[2].c_str();
    char *end = (char *)start;
    float n = strtof(start, &end);
    if (*end != '\0') { // conversion didn't work
      ss << "could not convert " << m->cmd[2] << " to a float";
      goto out;
    }
    pending_inc.nearfull_ratio = n;
    paxos->wait_for_commit(new Monitor::C_Command(mon, m, 0, rs, paxos->get_version()));
    return true;
  }

 out:
  getline(ss, rs);
  if (r < 0 && rs.length() == 0)
    rs = cpp_strerror(r);
  mon->reply_command(m, r, rs, paxos->get_version());
  return false;
}

void PGMonitor::get_health(list<pair<health_status_t,string> >& summary,
			   list<pair<health_status_t,string> > *detail) const
{
  map<string,int> note;
  hash_map<int,int>::const_iterator p = pg_map.num_pg_by_state.begin();
  hash_map<int,int>::const_iterator p_end = pg_map.num_pg_by_state.end();
  for (; p != p_end; ++p) {
    if (p->first & PG_STATE_STALE)
      note["stale"] += p->second;
    if (p->first & PG_STATE_DOWN)
      note["down"] += p->second;
    if (p->first & PG_STATE_DEGRADED)
      note["degraded"] += p->second;
    if (p->first & PG_STATE_INCONSISTENT)
      note["inconsistent"] += p->second;
    if (p->first & PG_STATE_PEERING)
      note["peering"] += p->second;
    if (p->first & PG_STATE_REPAIR)
      note["repair"] += p->second;
    if (p->first & PG_STATE_SPLITTING)
      note["splitting"] += p->second;
    if (p->first & PG_STATE_RECOVERING)
      note["recovering"] += p->second;
    if (p->first & PG_STATE_INCOMPLETE)
      note["incomplete"] += p->second;
    if (p->first & PG_STATE_BACKFILL)
      note["backfill"] += p->second;
  }

  hash_map<pg_t, pg_stat_t> stuck_pgs;
  utime_t now(ceph_clock_now(g_ceph_context));
  utime_t cutoff = now - utime_t(g_conf->mon_pg_stuck_threshold, 0);

  pg_map.get_stuck_stats(PGMap::STUCK_INACTIVE, cutoff, stuck_pgs);
  if (!stuck_pgs.empty()) {
    note["stuck inactive"] = stuck_pgs.size();
  }
  stuck_pgs.clear();

  pg_map.get_stuck_stats(PGMap::STUCK_UNCLEAN, cutoff, stuck_pgs);
  if (!stuck_pgs.empty()) {
    note["stuck unclean"] = stuck_pgs.size();
  }
  stuck_pgs.clear();

  pg_map.get_stuck_stats(PGMap::STUCK_STALE, cutoff, stuck_pgs);
  if (!stuck_pgs.empty()) {
    note["stuck stale"] = stuck_pgs.size();
  }

  if (detail) {
    for (hash_map<pg_t,pg_stat_t>::iterator p = stuck_pgs.begin();
	 p != stuck_pgs.end();
	 ++p) {
      ostringstream ss;
      ss << "pg " << p->first << " is stuck " << pg_state_string(p->second.state)
	 << ", last acting " << p->second.acting;
      detail->push_back(make_pair(HEALTH_WARN, ss.str()));
    }
  }

  if (!note.empty()) {
    for (map<string,int>::iterator p = note.begin(); p != note.end(); p++) {
      ostringstream ss;
      ss << p->second << " pgs " << p->first;
      summary.push_back(make_pair(HEALTH_WARN, ss.str()));
    }
    if (detail) {
      for (hash_map<pg_t,pg_stat_t>::const_iterator p = pg_map.pg_stat.begin();
	   p != pg_map.pg_stat.end();
	   ++p) {
	if (p->second.state & (PG_STATE_STALE |
			       PG_STATE_DOWN |
			       PG_STATE_DEGRADED |
			       PG_STATE_INCONSISTENT |
			       PG_STATE_PEERING |
			       PG_STATE_REPAIR |
			       PG_STATE_SPLITTING |
			       PG_STATE_RECOVERING |
			       PG_STATE_INCOMPLETE |
			       PG_STATE_BACKFILL) &&
	    stuck_pgs.count(p->first) == 0) {
	  ostringstream ss;
	  ss << "pg " << p->first << " is " << pg_state_string(p->second.state);
	  if (p->second.stats.sum.num_objects_unfound)
	    ss << ", " << p->second.stats.sum.num_objects_unfound << " unfound";
	  detail->push_back(make_pair(HEALTH_WARN, ss.str()));
	}
      }
    }
  }

  stringstream rss;
  pg_map.recovery_summary(rss);
  if (!rss.str().empty()) {
    summary.push_back(make_pair(HEALTH_WARN, "recovery " + rss.str()));
    if (detail)
      detail->push_back(make_pair(HEALTH_WARN, "recovery " + rss.str()));
  }
  
  check_full_osd_health(summary, detail, pg_map.full_osds, "full", HEALTH_ERR);
  check_full_osd_health(summary, detail, pg_map.nearfull_osds, "near full", HEALTH_WARN);
}

void PGMonitor::check_full_osd_health(list<pair<health_status_t,string> >& summary,
				      list<pair<health_status_t,string> > *detail,
				      const set<int>& s, const char *desc,
				      health_status_t sev) const
{
  if (s.size() > 0) {
    ostringstream ss;
    ss << s.size() << " " << desc << " osd(s)";
    summary.push_back(make_pair(sev, ss.str()));
    if (detail) {
      for (set<int>::const_iterator p = s.begin(); p != s.end(); ++p) {
	ostringstream ss;
	const osd_stat_t& os = pg_map.osd_stat.find(*p)->second;
	int ratio = (int)(((float)os.kb_used) / (float) os.kb * 100.0);
	ss << "osd." << *p << " is " << desc << " at " << ratio << "%";
	detail->push_back(make_pair(sev, ss.str()));
      }
    }
  }
}

int PGMonitor::dump_stuck_pg_stats(ostream& ss,
				   bufferlist& rdata,
				   vector<const char*>& args) const
{
  string format = "plain";
  string val;
  int threshold = g_conf->mon_pg_stuck_threshold;
  int seconds;
  ostringstream err;

  if (args.size() < 2) {
    ss << "Must specify inactive or unclean or stale.";
    return -EINVAL;
  }

  PGMap::StuckPG stuck_type = PGMap::STUCK_NONE;
  string type = args[1];
  if (type == "inactive")
    stuck_type = PGMap::STUCK_INACTIVE;
  if (type == "unclean")
    stuck_type = PGMap::STUCK_UNCLEAN;
  if (type == "stale")
    stuck_type = PGMap::STUCK_STALE;
  if (stuck_type == PGMap::STUCK_NONE) {
    ss << "Invalid stuck type '" << type
       << "'. Valid types are: inactive, unclean, or stale";
    return -EINVAL;
  }

  for (std::vector<const char*>::iterator i = args.begin() + 2;
       i != args.end(); ) {
    if (ceph_argparse_double_dash(args, i)) {
      break;
    } else if (ceph_argparse_witharg(args, i, &val,
				     "-f", "--format", (char*)NULL)) {
      if (val != "json" && val != "plain") {
	ss << "format must be json or plain";
	return -EINVAL;
      }
      format = val;
    } else if (ceph_argparse_withint(args, i, &seconds, &err,
				     "-t", "--threshold", (char*)NULL)) {
      if (!err.str().empty()) {
	ss << err.str();
	return -EINVAL;
      }
      threshold = seconds;
    } else if (ceph_argparse_flag(args, i, "-h", "--help", (char*)NULL)) {
      stringstream ds;
      ds << "Usage: ceph pg dump_stuck inactive|unclean|stale [options]" << std::endl
	 << std::endl
	 << "Get stats for pgs that have not been active, clean, or refreshed in some number of seconds." << std::endl
	 << std::endl
	 << "Options: " << std::endl
	 << "  -h, --help                   display usage info" << std::endl
	 << "  -f, --format [plain|json]    output format (default: plain)" << std::endl
	 << "  -t, --threshold [seconds]    how many seconds 'stuck' is (default: 300)" << std::endl;
      rdata.append(ds);
      return 0;
    } else {
      ss << "invalid argument '" << *i << "'";
      return -EINVAL;
    }
  }

  utime_t now(ceph_clock_now(g_ceph_context));
  utime_t cutoff = now - utime_t(threshold, 0);

  stringstream ds;
  if (format == "json") {
    JSONFormatter jsf(true);
    pg_map.dump_stuck(&jsf, stuck_type, cutoff);
    jsf.flush(ds);
  } else {
    pg_map.dump_stuck_plain(ds, stuck_type, cutoff);
  }
  rdata.append(ds);
  ss << "ok";
  return 0;
}<|MERGE_RESOLUTION|>--- conflicted
+++ resolved
@@ -700,10 +700,6 @@
     }
   }
 
-<<<<<<< HEAD
-=======
-  int max = MIN(osdmap->get_max_osd(), osdmap->crush->get_max_devices());
->>>>>>> 4274fd05
   int removed = 0;
   for (set<pg_t>::iterator p = pg_map.creating_pgs.begin();
        p != pg_map.creating_pgs.end();
@@ -752,12 +748,6 @@
   map<int, MOSDPGCreate*> msg;
   utime_t now = ceph_clock_now(g_ceph_context);
   
-<<<<<<< HEAD
-=======
-  OSDMap *osdmap = &mon->osdmon()->osdmap;
-  int max = MIN(osdmap->get_max_osd(), osdmap->crush->get_max_devices());
-
->>>>>>> 4274fd05
   for (set<pg_t>::iterator p = pg_map.creating_pgs.begin();
        p != pg_map.creating_pgs.end();
        p++) {
