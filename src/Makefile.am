#
# note: the old Makefile is at Makefile.old
#

AUTOMAKE_OPTIONS = gnu

bin_PROGRAMS =
sbin_PROGRAMS =
bin_SCRIPTS = crun

# monitor
cmon_SOURCES = cmon.cc msg/SimpleMessenger.cc
cmon_LDADD = libmon.a libcrush.a libcommon.a 
bin_PROGRAMS += cmon

# osd
cosd_SOURCES = cosd.cc msg/SimpleMessenger.cc objclass/class_debug.cc \
	       objclass/class_api.cc
cosd_LDADD = libosd.a libos.a libcrush.a libcommon.a -ldl
bin_PROGRAMS += cosd

# mds
cmds_SOURCES = cmds.cc msg/SimpleMessenger.cc
cmds_LDADD = libmds.a libosdc.a libcrush.a libcommon.a
bin_PROGRAMS += cmds

# admin tools
ceph_SOURCES = ceph.cc msg/SimpleMessenger.cc
ceph_LDADD = libcrush.a libcommon.a -ledit
mkmonfs_SOURCES = mkmonfs.cc
mkmonfs_LDADD = libmon.a libcrush.a libcommon.a
cconf_SOURCES = cconf.cc
cconf_LDADD = libcommon.a
bin_PROGRAMS += ceph mkmonfs cconf

monmaptool_SOURCES = monmaptool.cc
monmaptool_LDADD = libcommon.a
crushtool_SOURCES = crushtool.cc
crushtool_LDADD = libcrush.a libcommon.a 
osdmaptool_SOURCES = osdmaptool.cc
osdmaptool_LDADD = libcrush.a libcommon.a
bin_PROGRAMS += monmaptool crushtool osdmaptool

mount_ceph_SOURCES = mount/mount.ceph.c
sbin_PROGRAMS += mount.ceph

dumpjournal_SOURCES = dumpjournal.cc msg/SimpleMessenger.cc
dumpjournal_LDADD = libosdc.a libcrush.a libcommon.a
dupstore_SOURCES = dupstore.cc
dupstore_LDADD = libos.a libcommon.a
streamtest_SOURCES = streamtest.cc
streamtest_LDADD = libos.a libcommon.a
bin_PROGRAMS += dumpjournal dupstore streamtest

# synthetic client
csyn_SOURCES = csyn.cc msg/SimpleMessenger.cc
csyn_LDADD = libclient.a libosdc.a libcrush.a libcommon.a
<<<<<<< HEAD

bin_PROGRAMS = \
	cmon cmds cosd csyn \
	ceph cconf \
	mkmonfs monmaptool osdmaptool crushtool \
	streamtest dupstore dumpjournal testmsgr \
	testceph testrados testradospp \
	rados radosacl

if WITH_S3GW
bin_PROGRAMS += s3gw s3admin s3aclparser s3log
endif

sbin_PROGRAMS = \
	mount.ceph

bin_SCRIPTS = crun
=======
bin_PROGRAMS += csyn
>>>>>>> 38daf9ef

testmsgr_SOURCES = testmsgr.cc msg/SimpleMessenger.cc
testmsgr_LDADD = libcommon.a
bin_PROGRAMS += testmsgr

# fuse targets?
if WITH_FUSE
cfuse_SOURCES = cfuse.cc msg/SimpleMessenger.cc client/fuse.cc client/fuse_ll.cc
cfuse_LDADD = -lfuse libclient.a libosdc.a libcrush.a libcommon.a
bin_PROGRAMS += cfuse

#if WITH_DEBUG
#fakefuse_SOURCES = fakefuse.cc msg/FakeMessenger.cc client/fuse.cc client/fuse_ll.cc
#fakefuse_LDADD = -lfuse libmon.a libmds.a libosd.a libos.a \
#	libclient.a libosdc.a libcrush.a 
#bin_PROGRAMS += fakefuse
#endif

endif

# debug targets?
if WITH_DEBUG
psim_SOURCES = psim.cc
psim_LDADD = libcrush.a libcommon.a
bin_PROGRAMS += psim

#fakesyn_SOURCES = fakesyn.cc msg/FakeMessenger.cc
#fakesyn_LDADD = libmon.a libmds.a libosd.a libos.a \
#	libclient.a libosdc.a libcrush.a libcommon.a
#bin_PROGRAMS += fakesyn

endif


##########
BUILT_SOURCES =
lib_LTLIBRARIES = 

# libceph
libceph_la_SOURCES = \
	client/libceph.cc \
	client/Client.cc \
	msg/SimpleMessenger.cc \
	${libcommon_a_SOURCES} \
	${libcrush_a_SOURCES} \
	${libosdc_a_SOURCES}
libceph_la_CFLAGS = ${AM_CFLAGS}
libceph_la_CXXFLAGS= ${AM_CXXFLAGS}
libceph_la_LDFLAGS = -version-info 1:0:0 -export-symbols-regex 'ceph_.*'
lib_LTLIBRARIES += libceph.la

testceph_SOURCES = client/testceph.cc
testceph_LDADD = libceph.la
bin_PROGRAMS += testceph

# libcrush.so
libcrush_la_SOURCES = \
	crush/builder.c \
	crush/mapper.c \
	crush/crush.c
libcrush_la_CFLAGS = ${AM_CFLAGS}
lib_LTLIBRARIES += libcrush.la

# librados
librados_la_SOURCES = \
	librados.cc \
	msg/SimpleMessenger.cc \
	osdc/Objecter.cc \
	${libcommon_a_SOURCES}
librados_la_CFLAGS = ${AM_CFLAGS}
librados_la_CXXFLAGS = ${AM_CXXFLAGS}
librados_la_LDFLAGS = -version-info 1:0:0 -export-symbols-regex 'rados_.*'
lib_LTLIBRARIES += librados.la

if WITH_S3GW
libcephs3_la_SOURCES = \
	s3/s3fs.cc \
	s3/s3rados.cc \
	s3/s3acl.cc \
	s3/s3user.cc \
	s3/s3access.cc \
	s3/s3op.cc \
	s3/s3rest.cc \
	s3/s3common.cc
libcephs3_la_CFLAGS = ${AM_CFLAGS}
lib_LTLIBRARIES += libcephs3.la
endif

rados_SOURCES = rados.cc
rados_LDADD = librados.la libcrush.la
bin_PROGRAMS += rados

testrados_SOURCES = testrados.c
testrados_LDADD = librados.la libcrush.la
testradospp_SOURCES = testradospp.cc
testradospp_LDADD = librados.la libcrush.la
radosacl_SOURCES = radosacl.cc
radosacl_LDADD = librados.la libcrush.la
bin_PROGRAMS += testrados testradospp radosacl

if WITH_S3GW
s3gw_SOURCES = s3/s3gw.cc
s3gw_LDADD = libcephs3.la librados.la libcrush.la -lfcgi -lcrypto -lexpat
s3admin_SOURCES = s3/s3admin.cc
s3admin_LDADD = libcephs3.la librados.la libcrush.la -lfcgi -lcrypto -lexpat
s3aclparser_SOURCES = s3/s3aclparser.cc
s3aclparser_LDADD = libcephs3.la librados.la libcrush.la -lfcgi -lcrypto -lexpat
s3log_SOURCES = s3/s3log.cc
s3log_LDADD = libcephs3.la librados.la libcrush.la -lfcgi -lcrypto -lexpat
endif

## object classes

# libtestclass.so: testclass.cc
# 	${CXX} -fPIC -shared -g -o libtestclass.so testclass.cc
# libbarclass.so: barclass.cc
# 	${CXX} -fPIC -shared -g -o libbarclass.so barclass.cc
# libfooclass.so: fooclass.cc
# 	${CXX} -fPIC -shared -g -o libfooclass.so fooclass.cc
# 
#BUILT_SOURCES += libtestclass.so libfooclass.so libbarclass.so

libcls_crypto.so: cls_crypto.cc
	${CXX} -I. -fPIC -shared -g -o libcls_crypto.so -lcrypto cls_crypto.cc
BUILT_SOURCES += libcls_crypto.so

libcls_acl.so: cls_acl.cc
	${CXX} -I. -fPIC -shared -g -o libcls_acl.so cls_acl.cc
BUILT_SOURCES += libcls_acl.so


## hadoop client
if WITH_HADOOPCLIENT
JAVA_BASE = /usr/lib/jvm/java-6-sun
libhadoopcephfs_la_SOURCES = client/hadoop/CephFSInterface.cc
libhadoopcephfs_la_LIBADD = libceph.la libcrush.la
libhadoopcephfs_la_CFLAGS = ${AM_CFLAGS}
libhadoopcephfs_la_CXXFLAGS = ${AM_CXXFLAGS}
libhadoopcephfs_la_LDFLAGS = -version-info 1:0:0 -export-symbols-regex 'hadoopcephfs_.*'
lib_LTLIBRARIES += libhadoopcephfs.la
endif


# shell scripts
editpaths = sed \
	-e 's|@bindir[@]|$(bindir)|g' \
	-e 's|@libdir[@]|$(libdir)|g' \
	-e 's|@sysconfdir[@]|$(sysconfdir)|g' \
	-e 's|@datadir[@]|$(pkgdatadir)|g' \
	-e 's|@prefix[@]|$(prefix)|g'

init-ceph mkcephfs: init-ceph.in mkcephfs.in Makefile
	rm -f $@ $@.tmp
	$(editpaths) '$(srcdir)/$@.in' >$@.tmp
	chmod +x $@.tmp
	chmod a-w $@.tmp
	mv $@.tmp $@

BUILT_SOURCES += init-ceph mkcephfs

##
INCLUDES = 
LDADD = -lpthread 

AM_CXXFLAGS = -Wall -D_FILE_OFFSET_BITS=64 -D_REENTRANT -D_THREAD_SAFE -rdynamic
AM_CFLAGS = -Wall -D_FILE_OFFSET_BITS=64 -D_REENTRANT -D_THREAD_SAFE -rdynamic
AM_LDFLAGS =

noinst_LIBRARIES = \
	libcommon.a libcrush.a \
	libmon.a libmds.a libosdc.a libosd.a libclient.a \
	libos.a

noinst_LIBRARIES +=  #libcephclient_so.a

# extra bits
EXTRA_DIST = verify-mds-journal.sh vstart.sh \
	     crun ceph_common.sh init-ceph.in mkcephfs.in make_version

install-data-local:
	$(install_sh_SCRIPT) -m 0755 mkcephfs $(DESTDIR)$(sbindir)/mkcephfs
	mkdir -p $(DESTDIR)$(libdir)/ceph
	$(install_sh_SCRIPT) -m 0755 ceph_common.sh $(DESTDIR)$(libdir)/ceph/ceph_common.sh
	mkdir -p $(DESTDIR)$(sysconfdir)/init.d
	$(install_sh_SCRIPT) -m 0755 init-ceph $(DESTDIR)$(sysconfdir)/init.d/ceph
	$(install_sh_SCRIPT) -m 0600 sample.ceph.conf $(DESTDIR)$(sysconfdir)/ceph/sample.ceph.conf

.make_last_ver:
	./make_version --check

ceph_ver.h : $(all_sources) .make_last_ver
	./make_version

ceph_ver.c : ceph_ver.h



# cleaning
clean-local:
	-rm *.so
#	-rm crush/*.cxx
#	-rm CrushWrapper.pm

# libs
libcommon_a_SOURCES = \
	ceph_ver.c \
	$(libcommon_files)

# this list ommits the ceph_ver.c file
libcommon_files = \
	auth/ExportControl.cc \
	common/LogClient.cc \
	msg/Message.cc \
	common/Logger.cc \
	common/ClassLibrary.cc \
	common/Clock.cc \
	common/Timer.cc \
	common/Finisher.cc \
	common/sctp_crc32.c\
	common/assert.cc \
	common/dyn_snprintf.c \
	common/WorkQueue.cc \
	common/ConfUtils.cc \
	common/MemoryModel.cc \
	mon/MonMap.cc \
	mon/MonClient.cc \
	osd/OSDMap.cc \
	mds/MDSMap.cc \
	common/tls.cc \
	common/common_init.cc \
	common/buffer.cc \
	common/debug.cc \
	config.cc \
	common/lockdep.cc

libcrush_a_SOURCES = \
	crush/builder.c \
	crush/mapper.c \
	crush/crush.c

libmon_a_SOURCES = \
	mon/Monitor.cc \
	mon/Paxos.cc \
	mon/PaxosService.cc \
	mon/OSDMonitor.cc \
	mon/MDSMonitor.cc \
	mon/ClientMonitor.cc \
	mon/PGMonitor.cc \
	mon/LogMonitor.cc \
	mon/ClassMonitor.cc \
	mon/Elector.cc \
	mon/MonitorStore.cc

libmds_a_SOURCES = \
	mds/MDS.cc \
	mds/locks.c \
	mds/journal.cc \
	mds/Server.cc \
	mds/MDCache.cc \
	mds/Locker.cc \
	mds/Migrator.cc \
	mds/MDBalancer.cc \
	mds/CDentry.cc \
	mds/CDir.cc \
	mds/CInode.cc \
	mds/LogEvent.cc \
	mds/MDSTable.cc \
	mds/InoTable.cc \
	mds/MDSTableClient.cc \
	mds/MDSTableServer.cc \
	mds/AnchorServer.cc \
	mds/AnchorClient.cc \
	mds/SnapServer.cc \
	mds/snap.cc \
	mds/SessionMap.cc \
	mds/MDLog.cc

libos_a_SOURCES = \
	os/FileJournal.cc \
	os/FileStore.cc \
	os/JournalingObjectStore.cc

libosd_a_SOURCES = \
	osd/PG.cc \
	osd/ReplicatedPG.cc \
	osd/Ager.cc \
	osd/OSD.cc \
        common/ClassHandler.cc
#	osd/RAID4PG.cc

libosdc_a_SOURCES = \
	osdc/Objecter.cc \
	osdc/ObjectCacher.cc \
	osdc/Filer.cc \
	osdc/Journaler.cc

libclient_a_SOURCES = \
	client/Client.cc \
	client/SyntheticClient.cc \
	client/Trace.cc

# headers... and everything else we want to include in a 'make dist' 
# that autotools doesn't magically identify.
noinst_HEADERS = \
	auth/ClientTicket.h\
	auth/ExportControl.h\
	ceph_ver.h \
        client/Client.h\
        client/SyntheticClient.h\
        client/Trace.h\
        client/fuse.h\
        client/fuse_ll.h\
	client/libceph.h\
        client/hadoop/CephFSInterface.h\
	cls_acl.cc\
	cls_crypto.cc\
	cm.txt\
        common/arch.h\
	common/debug.h\
	common/lockdep.h\
	common/BackTrace.h\
        common/ClassVersion.h\
        common/Clock.h\
        common/common_init.h\
        common/Cond.h\
        common/dyn_snprintf.h\
        common/ClassHandler.h\
        common/ConfUtils.h\
        common/DecayCounter.h\
        common/Finisher.h\
        common/LogType.h\
        common/Logger.h\
        common/MemoryModel.h\
        common/Mutex.h\
        common/RWLock.h\
        common/Semaphore.h\
	common/Spinlock.h\
        common/Thread.h\
        common/Timer.h\
        common/tls.h\
	common/WorkQueue.h\
	common/LogClient.h\
        config.h\
        crush/CrushWrapper.h\
        crush/CrushWrapper.i\
        crush/builder.h\
        crush/crush.h\
        crush/grammar.h\
        crush/hash.h\
        crush/mapper.h\
        crush/sample.txt\
        crush/types.h\
	include/ClassLibrary.h\
        include/Context.h\
        include/Distribution.h\
	include/LogEntry.h\
	include/assert.h\
        include/atomic.h\
        include/bitmapper.h\
        include/blobhash.h\
        include/buffer.h\
        include/byteorder.h\
        include/ceph_fs.h\
	include/color.h\
	include/crc32c.h\
        include/cstring.h\
        include/encoding.h\
        include/err.h\
        include/error.h\
        include/filepath.h\
        include/frag.h\
        include/hash.h\
        include/intarith.h\
        include/interval_set.h\
        include/inttypes.h\
	include/librados.h\
        include/lru.h\
	include/msgr.h\
        include/nstring.h\
        include/object.h\
        include/page.h\
        include/rangeset.h\
	include/rados.h\
        include/statlite.h\
        include/triple.h\
        include/tstring.h\
        include/types.h\
        include/uofs.h\
        include/utime.h\
        include/xlist.h\
	kernel/Kconfig\
        kernel/Makefile\
	kernel/addr.c\
	kernel/caps.c\
	kernel/ceph_debug.h\
	kernel/ceph_fs.h\
	kernel/ceph_ver.h\
        kernel/crush/crush.c\
        kernel/crush/crush.h\
        kernel/crush/hash.h\
        kernel/crush/mapper.c\
        kernel/crush/mapper.h\
	kernel/debugfs.c\
	kernel/decode.h\
	kernel/dir.c\
	kernel/export.c\
	kernel/file.c\
	kernel/inode.c\
	kernel/ioctl.c\
	kernel/ioctl.h\
	kernel/kbuild.patch\
	kernel/mds_client.c\
	kernel/mds_client.h\
	kernel/mdsmap.c\
	kernel/mdsmap.h\
	kernel/messenger.c\
	kernel/messenger.h\
	kernel/mon_client.c\
	kernel/mon_client.h\
	kernel/msgr.h\
	kernel/osd_client.c\
	kernel/osd_client.h\
	kernel/osdmap.c\
	kernel/osdmap.h\
	kernel/rados.h\
	kernel/snap.c\
	kernel/super.c\
	kernel/super.h\
	kernel/types.h\
	mds/locks.c\
	mds/locks.h\
        mds/Anchor.h\
        mds/AnchorClient.h\
        mds/AnchorServer.h\
        mds/CDentry.h\
        mds/CDir.h\
        mds/CInode.h\
        mds/Capability.h\
        mds/InoTable.h\
        mds/LocalLock.h\
        mds/Locker.h\
        mds/LogEvent.h\
        mds/LogSegment.h\
        mds/MDBalancer.h\
        mds/MDCache.h\
        mds/MDLog.h\
        mds/MDS.h\
        mds/MDSMap.h\
	mds/MDSTable.h\
	mds/MDSTableServer.h\
	mds/MDSTableClient.h\
        mds/Migrator.h\
        mds/ScatterLock.h\
        mds/Server.h\
        mds/SessionMap.h\
        mds/SimpleLock.h\
        mds/SnapClient.h\
        mds/SnapServer.h\
        mds/events/ECommitted.h\
        mds/events/EExport.h\
        mds/events/EFragment.h\
        mds/events/EImportFinish.h\
        mds/events/EImportStart.h\
        mds/events/EMetaBlob.h\
        mds/events/EOpen.h\
        mds/events/ESession.h\
        mds/events/ESessions.h\
        mds/events/ESlaveUpdate.h\
        mds/events/EString.h\
        mds/events/ESubtreeMap.h\
	mds/events/ETableClient.h\
	mds/events/ETableServer.h\
        mds/events/EUpdate.h\
        mds/mds_table_types.h\
        mds/mdstypes.h\
        mds/snap.h\
        messages/MCacheExpire.h\
	messages/MClass.h\
	messages/MClassAck.h\
        messages/MClientCaps.h\
        messages/MClientCapRelease.h\
        messages/MClientLease.h\
        messages/MClientMount.h\
        messages/MClientMountAck.h\
        messages/MClientReconnect.h\
        messages/MClientReply.h\
        messages/MClientRequest.h\
        messages/MClientRequestForward.h\
        messages/MClientSession.h\
        messages/MClientSnap.h\
        messages/MClientUnmount.h\
        messages/MDentryUnlink.h\
        messages/MDirUpdate.h\
        messages/MDiscover.h\
        messages/MDiscoverReply.h\
        messages/MExportCaps.h\
        messages/MExportCapsAck.h\
        messages/MExportDir.h\
        messages/MExportDirAck.h\
        messages/MExportDirCancel.h\
        messages/MExportDirDiscover.h\
        messages/MExportDirDiscoverAck.h\
        messages/MExportDirFinish.h\
        messages/MExportDirNotify.h\
        messages/MExportDirNotifyAck.h\
        messages/MExportDirPrep.h\
        messages/MExportDirPrepAck.h\
        messages/MExportDirWarning.h\
        messages/MExportDirWarningAck.h\
        messages/MGenericMessage.h\
        messages/MGetPoolStats.h\
        messages/MGetPoolStatsReply.h\
        messages/MHeartbeat.h\
        messages/MInodeFileCaps.h\
        messages/MLock.h\
	messages/MLog.h\
	messages/MLogAck.h\
        messages/MMDSBeacon.h\
        messages/MMDSBoot.h\
        messages/MMDSCacheRejoin.h\
        messages/MMDSFragmentNotify.h\
        messages/MMDSGetMap.h\
        messages/MMDSMap.h\
        messages/MMDSResolve.h\
        messages/MMDSResolveAck.h\
        messages/MMDSSlaveRequest.h\
        messages/MMDSTableRequest.h\
        messages/MMonCommand.h\
        messages/MMonCommandAck.h\
        messages/MMonElection.h\
        messages/MMonGetMap.h\
        messages/MMonMap.h\
        messages/MMonObserve.h\
        messages/MMonObserveNotify.h\
        messages/MMonPaxos.h\
        messages/MOSDAlive.h\
        messages/MOSDBoot.h\
        messages/MOSDFailure.h\
        messages/MOSDGetMap.h\
        messages/MOSDIn.h\
        messages/MOSDMap.h\
        messages/MOSDOp.h\
        messages/MOSDOpReply.h\
        messages/MOSDOut.h\
        messages/MOSDPGCreate.h\
        messages/MOSDPGInfo.h\
        messages/MOSDPGLog.h\
        messages/MOSDPGNotify.h\
        messages/MOSDPGQuery.h\
        messages/MOSDPGRemove.h\
        messages/MOSDPGTrim.h\
        messages/MOSDPing.h\
	messages/MOSDScrub.h\
        messages/MOSDSubOp.h\
        messages/MOSDSubOpReply.h\
        messages/MPGStats.h\
        messages/MPGStatsAck.h\
        messages/MPing.h\
	messages/MPoolOp.h\
	messages/MPoolOpReply.h\
        messages/MRemoveSnaps.h\
        messages/MStatfs.h\
        messages/MStatfsReply.h\
	messages/PaxosServiceMessage.h\
        mon/ClassMonitor.h\
        mon/ClientMap.h\
        mon/ClientMonitor.h\
        mon/Elector.h\
	mon/LogMonitor.h\
        mon/MDSMonitor.h\
        mon/MonClient.h\
        mon/MonMap.h\
        mon/Monitor.h\
        mon/MonitorStore.h\
        mon/OSDMonitor.h\
        mon/PGMap.h\
        mon/PGMonitor.h\
        mon/Paxos.h\
        mon/PaxosService.h\
        mon/mon_types.h\
	mount/mtab.c\
        msg/Dispatcher.h\
        msg/FakeMessenger.h\
        msg/Message.h\
        msg/Messenger.h\
        msg/SimpleMessenger.h\
        msg/msg_types.h\
        msg/tcp.cc\
        msg/tcp.h\
	objclass/objclass.h\
        os/BDBMap.h\
        os/Fake.h\
        os/FakeStoreBDBCollections.h\
        os/FileJournal.h\
        os/FileStore.h\
        os/Journal.h\
        os/JournalingObjectStore.h\
        os/ObjectStore.h\
        osbdb/OSBDB.h\
        osd/Ager.h\
        osd/OSD.h\
        osd/OSDMap.h\
        osd/ObjectVersioner.h\
        osd/PG.h\
        osd/PGLS.h\
        osd/RAID4PG.h\
        osd/ReplicatedPG.h\
        osd/osd_types.h\
        osdc/Blinker.h\
        osdc/Filer.h\
        osdc/Journaler.h\
        osdc/ObjectCacher.h\
        osdc/Objecter.h\
	s3/s3access.h\
	s3/s3acl.h\
	s3/s3fs.h\
	s3/s3rados.h\
	s3/s3op.h\
	s3/s3rest.h\
	s3/s3common.h\
	s3/s3user.h\
	sample.ceph.conf

all_sources = $(cmon_SOURCES) $(ceph_SOURCES) $(mkmonfs_SOURCES) $(monmaptool_SOURCES) \
	$(crushtool_SOURCES) $(osdmaptool_SOURCES) $(cconf_SOURCES) $(mount_ceph_SOURCES) $(cmds_SOURCES) \
	$(dumpjournal_SOURCES) $(cosd_SOURCES) $(dupstore_SOURCES) $(streamtest_SOURCES) $(csyn_SOURCES)  \
	$(testmsgr_SOURCES) $(cfuse_SOURCES) $(fakefuse_SOURCES) $(psim_SOURCES) \
	$(libcrush_so_a_SOURCES) $(libcommon_files) $(libcrush_a_SOURCES)  \
	$(libmon_a_SOURCES) $(libmds_a_SOURCES) $(libos_a_SOURCES) $(libosd_a_SOURCES) \
	$(libosdc_a_SOURCES) $(libclient_a_SOURCES)<|MERGE_RESOLUTION|>--- conflicted
+++ resolved
@@ -55,27 +55,7 @@
 # synthetic client
 csyn_SOURCES = csyn.cc msg/SimpleMessenger.cc
 csyn_LDADD = libclient.a libosdc.a libcrush.a libcommon.a
-<<<<<<< HEAD
-
-bin_PROGRAMS = \
-	cmon cmds cosd csyn \
-	ceph cconf \
-	mkmonfs monmaptool osdmaptool crushtool \
-	streamtest dupstore dumpjournal testmsgr \
-	testceph testrados testradospp \
-	rados radosacl
-
-if WITH_S3GW
-bin_PROGRAMS += s3gw s3admin s3aclparser s3log
-endif
-
-sbin_PROGRAMS = \
-	mount.ceph
-
-bin_SCRIPTS = crun
-=======
 bin_PROGRAMS += csyn
->>>>>>> 38daf9ef
 
 testmsgr_SOURCES = testmsgr.cc msg/SimpleMessenger.cc
 testmsgr_LDADD = libcommon.a
@@ -183,8 +163,7 @@
 s3admin_LDADD = libcephs3.la librados.la libcrush.la -lfcgi -lcrypto -lexpat
 s3aclparser_SOURCES = s3/s3aclparser.cc
 s3aclparser_LDADD = libcephs3.la librados.la libcrush.la -lfcgi -lcrypto -lexpat
-s3log_SOURCES = s3/s3log.cc
-s3log_LDADD = libcephs3.la librados.la libcrush.la -lfcgi -lcrypto -lexpat
+bin_PROGRAMS += s3gw s3admin s3aclparser
 endif
 
 ## object classes
